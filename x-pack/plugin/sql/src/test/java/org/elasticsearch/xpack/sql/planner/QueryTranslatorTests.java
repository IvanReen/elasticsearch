/*
 * Copyright Elasticsearch B.V. and/or licensed to Elasticsearch B.V. under one
 * or more contributor license agreements. Licensed under the Elastic License;
 * you may not use this file except in compliance with the Elastic License.
 */
package org.elasticsearch.xpack.sql.planner;

import org.elasticsearch.index.query.ExistsQueryBuilder;
import org.elasticsearch.search.aggregations.AggregationBuilder;
import org.elasticsearch.search.aggregations.bucket.filter.FilterAggregationBuilder;
import org.elasticsearch.search.aggregations.metrics.AvgAggregationBuilder;
import org.elasticsearch.search.aggregations.metrics.CardinalityAggregationBuilder;
import org.elasticsearch.test.ESTestCase;
import org.elasticsearch.xpack.sql.SqlIllegalArgumentException;
import org.elasticsearch.xpack.sql.TestUtils;
import org.elasticsearch.xpack.sql.analysis.analyzer.Analyzer;
import org.elasticsearch.xpack.sql.analysis.analyzer.Verifier;
import org.elasticsearch.xpack.sql.analysis.index.EsIndex;
import org.elasticsearch.xpack.sql.analysis.index.IndexResolution;
import org.elasticsearch.xpack.sql.analysis.index.MappingException;
import org.elasticsearch.xpack.sql.expression.Expression;
import org.elasticsearch.xpack.sql.expression.FieldAttribute;
import org.elasticsearch.xpack.sql.expression.function.FunctionRegistry;
import org.elasticsearch.xpack.sql.expression.function.grouping.Histogram;
import org.elasticsearch.xpack.sql.expression.function.scalar.math.MathProcessor.MathOperation;
import org.elasticsearch.xpack.sql.expression.gen.script.ScriptTemplate;
import org.elasticsearch.xpack.sql.optimizer.Optimizer;
import org.elasticsearch.xpack.sql.parser.SqlParser;
import org.elasticsearch.xpack.sql.plan.logical.Aggregate;
import org.elasticsearch.xpack.sql.plan.logical.Filter;
import org.elasticsearch.xpack.sql.plan.logical.LogicalPlan;
import org.elasticsearch.xpack.sql.plan.logical.Project;
import org.elasticsearch.xpack.sql.plan.physical.EsQueryExec;
import org.elasticsearch.xpack.sql.plan.physical.PhysicalPlan;
import org.elasticsearch.xpack.sql.planner.QueryTranslator.QueryTranslation;
import org.elasticsearch.xpack.sql.querydsl.agg.AggFilter;
import org.elasticsearch.xpack.sql.querydsl.query.ExistsQuery;
import org.elasticsearch.xpack.sql.querydsl.query.NotQuery;
import org.elasticsearch.xpack.sql.querydsl.query.Query;
import org.elasticsearch.xpack.sql.querydsl.query.RangeQuery;
import org.elasticsearch.xpack.sql.querydsl.query.ScriptQuery;
import org.elasticsearch.xpack.sql.querydsl.query.TermQuery;
import org.elasticsearch.xpack.sql.querydsl.query.TermsQuery;
import org.elasticsearch.xpack.sql.stats.Metrics;
import org.elasticsearch.xpack.sql.type.DataType;
import org.elasticsearch.xpack.sql.type.EsField;
import org.elasticsearch.xpack.sql.type.TypesTests;
import org.elasticsearch.xpack.sql.util.DateUtils;
import org.junit.AfterClass;
import org.junit.BeforeClass;

import java.util.Collection;
import java.util.List;
import java.util.Locale;
import java.util.Map;
import java.util.stream.Stream;

import static org.elasticsearch.xpack.sql.expression.function.scalar.math.MathProcessor.MathOperation.E;
import static org.elasticsearch.xpack.sql.expression.function.scalar.math.MathProcessor.MathOperation.PI;
import static org.hamcrest.Matchers.endsWith;
import static org.hamcrest.Matchers.instanceOf;
import static org.hamcrest.Matchers.startsWith;

public class QueryTranslatorTests extends ESTestCase {

    private static SqlParser parser;
    private static Analyzer analyzer;
    private static Optimizer optimizer;
    private static Planner planner;

    @BeforeClass
    public static void init() {
        parser = new SqlParser();

        Map<String, EsField> mapping = TypesTests.loadMapping("mapping-multi-field-variation.json");
        EsIndex test = new EsIndex("test", mapping);
        IndexResolution getIndexResult = IndexResolution.valid(test);
        analyzer = new Analyzer(TestUtils.TEST_CFG, new FunctionRegistry(), getIndexResult, new Verifier(new Metrics()));
        optimizer = new Optimizer();
        planner = new Planner();
    }

    @AfterClass
    public static void destroy() {
        parser = null;
        analyzer = null;
    }

    private LogicalPlan plan(String sql) {
        return analyzer.analyze(parser.createStatement(sql), true);
    }
    
    private PhysicalPlan optimizeAndPlan(String sql) {
        return  planner.plan(optimizer.optimize(plan(sql)), true);
    }

    public void testTermEqualityAnalyzer() {
        LogicalPlan p = plan("SELECT some.string FROM test WHERE some.string = 'value'");
        assertTrue(p instanceof Project);
        p = ((Project) p).child();
        assertTrue(p instanceof Filter);
        Expression condition = ((Filter) p).condition();
        QueryTranslation translation = QueryTranslator.toQuery(condition, false);
        Query query = translation.query;
        assertTrue(query instanceof TermQuery);
        TermQuery tq = (TermQuery) query;
        assertEquals("some.string.typical", tq.term());
        assertEquals("value", tq.value());
    }

    public void testTermEqualityAnalyzerAmbiguous() {
        LogicalPlan p = plan("SELECT some.string FROM test WHERE some.ambiguous = 'value'");
        assertTrue(p instanceof Project);
        p = ((Project) p).child();
        assertTrue(p instanceof Filter);
        Expression condition = ((Filter) p).condition();
        // the message is checked elsewhere (in FieldAttributeTests)
        expectThrows(MappingException.class, () -> QueryTranslator.toQuery(condition, false));
    }

    public void testTermEqualityNotAnalyzed() {
        LogicalPlan p = plan("SELECT some.string FROM test WHERE int = 5");
        assertTrue(p instanceof Project);
        p = ((Project) p).child();
        assertTrue(p instanceof Filter);
        Expression condition = ((Filter) p).condition();
        QueryTranslation translation = QueryTranslator.toQuery(condition, false);
        Query query = translation.query;
        assertTrue(query instanceof TermQuery);
        TermQuery tq = (TermQuery) query;
        assertEquals("int", tq.term());
        assertEquals(5, tq.value());
    }

    public void testComparisonAgainstColumns() {
        LogicalPlan p = plan("SELECT some.string FROM test WHERE date > int");
        assertTrue(p instanceof Project);
        p = ((Project) p).child();
        assertTrue(p instanceof Filter);
        Expression condition = ((Filter) p).condition();
        SqlIllegalArgumentException ex = expectThrows(SqlIllegalArgumentException.class, () -> QueryTranslator.toQuery(condition, false));
        assertEquals("Line 1:43: Comparisons against variables are not (currently) supported; offender [int] in [>]", ex.getMessage());
    }

    public void testDateRange() {
        LogicalPlan p = plan("SELECT some.string FROM test WHERE date > 1969-05-13");
        assertTrue(p instanceof Project);
        p = ((Project) p).child();
        assertTrue(p instanceof Filter);
        Expression condition = ((Filter) p).condition();
        QueryTranslation translation = QueryTranslator.toQuery(condition, false);
        Query query = translation.query;
        assertTrue(query instanceof RangeQuery);
        RangeQuery rq = (RangeQuery) query;
        assertEquals("date", rq.field());
        assertEquals(1951, rq.lower());
    }

    public void testDateRangeLiteral() {
        LogicalPlan p = plan("SELECT some.string FROM test WHERE date > '1969-05-13'");
        assertTrue(p instanceof Project);
        p = ((Project) p).child();
        assertTrue(p instanceof Filter);
        Expression condition = ((Filter) p).condition();
        QueryTranslation translation = QueryTranslator.toQuery(condition, false);
        Query query = translation.query;
        assertTrue(query instanceof RangeQuery);
        RangeQuery rq = (RangeQuery) query;
        assertEquals("date", rq.field());
        assertEquals("1969-05-13", rq.lower());
    }

    public void testDateRangeCast() {
        LogicalPlan p = plan("SELECT some.string FROM test WHERE date > CAST('1969-05-13T12:34:56Z' AS DATE)");
        assertTrue(p instanceof Project);
        p = ((Project) p).child();
        assertTrue(p instanceof Filter);
        Expression condition = ((Filter) p).condition();
        QueryTranslation translation = QueryTranslator.toQuery(condition, false);
        Query query = translation.query;
        assertTrue(query instanceof RangeQuery);
        RangeQuery rq = (RangeQuery) query;
        assertEquals("date", rq.field());
        assertEquals(DateUtils.of("1969-05-13T12:34:56Z"), rq.lower());
    }
    
    public void testLikeConstructsNotSupported() {
        LogicalPlan p = plan("SELECT LTRIM(keyword) lt FROM test WHERE LTRIM(keyword) LIKE '%a%'");
        assertTrue(p instanceof Project);
        p = ((Project) p).child();
        assertTrue(p instanceof Filter);
        Expression condition = ((Filter) p).condition();
        SqlIllegalArgumentException ex = expectThrows(SqlIllegalArgumentException.class, () -> QueryTranslator.toQuery(condition, false));
        assertEquals("Scalar function (LTRIM(keyword)) not allowed (yet) as arguments for LIKE", ex.getMessage());
    }

    public void testTranslateNotExpression_WhereClause_Painless() {
        LogicalPlan p = plan("SELECT * FROM test WHERE NOT(POSITION('x', keyword) = 0)");
        assertTrue(p instanceof Project);
        assertTrue(p.children().get(0) instanceof Filter);
        Expression condition = ((Filter) p.children().get(0)).condition();
        assertFalse(condition.foldable());
        QueryTranslation translation = QueryTranslator.toQuery(condition, false);
        assertTrue(translation.query instanceof ScriptQuery);
        ScriptQuery sc = (ScriptQuery) translation.query;
        assertEquals("InternalSqlScriptUtils.nullSafeFilter(InternalSqlScriptUtils.not(" +
            "InternalSqlScriptUtils.eq(InternalSqlScriptUtils.position(" +
            "params.v0,InternalSqlScriptUtils.docValue(doc,params.v1)),params.v2)))",
            sc.script().toString());
        assertEquals("[{v=x}, {v=keyword}, {v=0}]", sc.script().params().toString());
    }

    public void testTranslateIsNullExpression_WhereClause() {
        LogicalPlan p = plan("SELECT * FROM test WHERE keyword IS NULL");
        assertTrue(p instanceof Project);
        assertTrue(p.children().get(0) instanceof Filter);
        Expression condition = ((Filter) p.children().get(0)).condition();
        assertFalse(condition.foldable());
        QueryTranslation translation = QueryTranslator.toQuery(condition, false);
        assertTrue(translation.query instanceof NotQuery);
        NotQuery tq = (NotQuery) translation.query;
        assertTrue(tq.child() instanceof ExistsQuery);
        ExistsQuery eq = (ExistsQuery) tq.child();
        assertEquals("{\"exists\":{\"field\":\"keyword\",\"boost\":1.0}}",
            eq.asBuilder().toString().replaceAll("\\s+", ""));
    }

    public void testTranslateIsNullExpression_WhereClause_Painless() {
        LogicalPlan p = plan("SELECT * FROM test WHERE POSITION('x', keyword) IS NULL");
        assertTrue(p instanceof Project);
        assertTrue(p.children().get(0) instanceof Filter);
        Expression condition = ((Filter) p.children().get(0)).condition();
        assertFalse(condition.foldable());
        QueryTranslation translation = QueryTranslator.toQuery(condition, false);
        assertTrue(translation.query instanceof ScriptQuery);
        ScriptQuery sc = (ScriptQuery) translation.query;
        assertEquals("InternalSqlScriptUtils.nullSafeFilter(InternalSqlScriptUtils.isNull(" +
            "InternalSqlScriptUtils.position(params.v0,InternalSqlScriptUtils.docValue(doc,params.v1))))",
            sc.script().toString());
        assertEquals("[{v=x}, {v=keyword}]", sc.script().params().toString());
    }

    public void testTranslateIsNotNullExpression_WhereClause() {
        LogicalPlan p = plan("SELECT * FROM test WHERE keyword IS NOT NULL");
        assertTrue(p instanceof Project);
        assertTrue(p.children().get(0) instanceof Filter);
        Expression condition = ((Filter) p.children().get(0)).condition();
        assertFalse(condition.foldable());
        QueryTranslation translation = QueryTranslator.toQuery(condition, false);
        assertTrue(translation.query instanceof ExistsQuery);
        ExistsQuery eq = (ExistsQuery) translation.query;
        assertEquals("{\"exists\":{\"field\":\"keyword\",\"boost\":1.0}}",
            eq.asBuilder().toString().replaceAll("\\s+", ""));
    }

    public void testTranslateIsNotNullExpression_WhereClause_Painless() {
        LogicalPlan p = plan("SELECT * FROM test WHERE POSITION('x', keyword) IS NOT NULL");
        assertTrue(p instanceof Project);
        assertTrue(p.children().get(0) instanceof Filter);
        Expression condition = ((Filter) p.children().get(0)).condition();
        assertFalse(condition.foldable());
        QueryTranslation translation = QueryTranslator.toQuery(condition, false);
        assertTrue(translation.query instanceof ScriptQuery);
        ScriptQuery sc = (ScriptQuery) translation.query;
        assertEquals("InternalSqlScriptUtils.nullSafeFilter(InternalSqlScriptUtils.isNotNull(" +
                "InternalSqlScriptUtils.position(params.v0,InternalSqlScriptUtils.docValue(doc,params.v1))))",
            sc.script().toString());
        assertEquals("[{v=x}, {v=keyword}]", sc.script().params().toString());
    }

    public void testTranslateIsNullExpression_HavingClause_Painless() {
        LogicalPlan p = plan("SELECT keyword, max(int) FROM test GROUP BY keyword HAVING max(int) IS NULL");
        assertTrue(p instanceof Filter);
        Expression condition = ((Filter) p).condition();
        assertFalse(condition.foldable());
        QueryTranslation translation = QueryTranslator.toQuery(condition, true);
        assertNull(translation.query);
        AggFilter aggFilter = translation.aggFilter;
        assertEquals("InternalSqlScriptUtils.nullSafeFilter(InternalSqlScriptUtils.isNull(params.a0))",
            aggFilter.scriptTemplate().toString());
        assertThat(aggFilter.scriptTemplate().params().toString(), startsWith("[{a=max(int){a->"));
    }

    public void testTranslateIsNotNullExpression_HavingClause_Painless() {
        LogicalPlan p = plan("SELECT keyword, max(int) FROM test GROUP BY keyword HAVING max(int) IS NOT NULL");
        assertTrue(p instanceof Filter);
        Expression condition = ((Filter) p).condition();
        assertFalse(condition.foldable());
        QueryTranslation translation = QueryTranslator.toQuery(condition, true);
        assertNull(translation.query);
        AggFilter aggFilter = translation.aggFilter;
        assertEquals("InternalSqlScriptUtils.nullSafeFilter(InternalSqlScriptUtils.isNotNull(params.a0))",
            aggFilter.scriptTemplate().toString());
        assertThat(aggFilter.scriptTemplate().params().toString(), startsWith("[{a=max(int){a->"));
    }

    public void testTranslateInExpression_WhereClause() {
        LogicalPlan p = plan("SELECT * FROM test WHERE keyword IN ('foo', 'bar', 'lala', 'foo', concat('la', 'la'))");
        assertTrue(p instanceof Project);
        assertTrue(p.children().get(0) instanceof Filter);
        Expression condition = ((Filter) p.children().get(0)).condition();
        assertFalse(condition.foldable());
        QueryTranslation translation = QueryTranslator.toQuery(condition, false);
        Query query = translation.query;
        assertTrue(query instanceof TermsQuery);
        TermsQuery tq = (TermsQuery) query;
        assertEquals("{\"terms\":{\"keyword\":[\"foo\",\"bar\",\"lala\"],\"boost\":1.0}}",
            tq.asBuilder().toString().replaceAll("\\s", ""));
    }

    public void testTranslateInExpression_WhereClauseAndNullHandling() {
        LogicalPlan p = plan("SELECT * FROM test WHERE keyword IN ('foo', null, 'lala', null, 'foo', concat('la', 'la'))");
        assertTrue(p instanceof Project);
        assertTrue(p.children().get(0) instanceof Filter);
        Expression condition = ((Filter) p.children().get(0)).condition();
        assertFalse(condition.foldable());
        QueryTranslation translation = QueryTranslator.toQuery(condition, false);
        Query query = translation.query;
        assertTrue(query instanceof TermsQuery);
        TermsQuery tq = (TermsQuery) query;
        assertEquals("{\"terms\":{\"keyword\":[\"foo\",\"lala\"],\"boost\":1.0}}",
            tq.asBuilder().toString().replaceAll("\\s", ""));
    }

    public void testTranslateInExpressionInvalidValues_WhereClause() {
        LogicalPlan p = plan("SELECT * FROM test WHERE keyword IN ('foo', 'bar', keyword)");
        assertTrue(p instanceof Project);
        assertTrue(p.children().get(0) instanceof Filter);
        Expression condition = ((Filter) p.children().get(0)).condition();
        assertFalse(condition.foldable());
        SqlIllegalArgumentException ex = expectThrows(SqlIllegalArgumentException.class, () -> QueryTranslator.toQuery(condition, false));
        assertEquals(
                "Line 1:52: Comparisons against variables are not (currently) supported; "
                        + "offender [keyword] in [keyword IN ('foo', 'bar', keyword)]",
                ex.getMessage());
    }

    public void testTranslateInExpression_WhereClause_Painless() {
        LogicalPlan p = plan("SELECT int FROM test WHERE POWER(int, 2) IN (10, null, 20, 30 - 10)");
        assertTrue(p instanceof Project);
        assertTrue(p.children().get(0) instanceof Filter);
        Expression condition = ((Filter) p.children().get(0)).condition();
        assertFalse(condition.foldable());
        QueryTranslation translation = QueryTranslator.toQuery(condition, false);
        assertNull(translation.aggFilter);
        assertTrue(translation.query instanceof ScriptQuery);
        ScriptQuery sc = (ScriptQuery) translation.query;
        assertEquals("InternalSqlScriptUtils.nullSafeFilter(InternalSqlScriptUtils.in(" +
                "InternalSqlScriptUtils.power(InternalSqlScriptUtils.docValue(doc,params.v0),params.v1), params.v2))",
            sc.script().toString());
        assertEquals("[{v=int}, {v=2}, {v=[10.0, null, 20.0]}]", sc.script().params().toString());
    }

    public void testTranslateInExpression_HavingClause_Painless() {
        LogicalPlan p = plan("SELECT keyword, max(int) FROM test GROUP BY keyword HAVING max(int) IN (10, 20, 30 - 10)");
        assertTrue(p instanceof Filter);
        Expression condition = ((Filter) p).condition();
        assertFalse(condition.foldable());
        QueryTranslation translation = QueryTranslator.toQuery(condition, true);
        assertNull(translation.query);
        AggFilter aggFilter = translation.aggFilter;
        assertEquals("InternalSqlScriptUtils.nullSafeFilter(InternalSqlScriptUtils.in(params.a0, params.v0))",
            aggFilter.scriptTemplate().toString());
        assertThat(aggFilter.scriptTemplate().params().toString(), startsWith("[{a=max(int){a->"));
        assertThat(aggFilter.scriptTemplate().params().toString(), endsWith(", {v=[10, 20]}]"));
    }

    public void testTranslateInExpression_HavingClause_PainlessOneArg() {
        LogicalPlan p = plan("SELECT keyword, max(int) FROM test GROUP BY keyword HAVING max(int) IN (10, 30 - 20)");
        assertTrue(p instanceof Filter);
        Expression condition = ((Filter) p).condition();
        assertFalse(condition.foldable());
        QueryTranslation translation = QueryTranslator.toQuery(condition, true);
        assertNull(translation.query);
        AggFilter aggFilter = translation.aggFilter;
        assertEquals("InternalSqlScriptUtils.nullSafeFilter(InternalSqlScriptUtils.in(params.a0, params.v0))",
            aggFilter.scriptTemplate().toString());
        assertThat(aggFilter.scriptTemplate().params().toString(), startsWith("[{a=max(int){a->"));
        assertThat(aggFilter.scriptTemplate().params().toString(), endsWith(", {v=[10]}]"));

    }

    public void testTranslateInExpression_HavingClause_PainlessAndNullHandling() {
        LogicalPlan p = plan("SELECT keyword, max(int) FROM test GROUP BY keyword HAVING max(int) IN (10, null, 20, 30, null, 30 - 10)");
        assertTrue(p instanceof Filter);
        Expression condition = ((Filter) p).condition();
        assertFalse(condition.foldable());
        QueryTranslation translation = QueryTranslator.toQuery(condition, true);
        assertNull(translation.query);
        AggFilter aggFilter = translation.aggFilter;
        assertEquals("InternalSqlScriptUtils.nullSafeFilter(InternalSqlScriptUtils.in(params.a0, params.v0))",
            aggFilter.scriptTemplate().toString());
        assertThat(aggFilter.scriptTemplate().params().toString(), startsWith("[{a=max(int){a->"));
        assertThat(aggFilter.scriptTemplate().params().toString(), endsWith(", {v=[10, null, 20, 30]}]"));
    }

    public void testTranslateMathFunction_HavingClause_Painless() {
        MathOperation operation =
            (MathOperation) randomFrom(Stream.of(MathOperation.values()).filter(o -> o != PI && o != E).toArray());

        LogicalPlan p = plan("SELECT keyword, max(int) FROM test GROUP BY keyword HAVING " +
            operation.name() + "(max(int)) > 10");
        assertTrue(p instanceof Filter);
        Expression condition = ((Filter) p).condition();
        assertFalse(condition.foldable());
        QueryTranslation translation = QueryTranslator.toQuery(condition, true);
        assertNull(translation.query);
        AggFilter aggFilter = translation.aggFilter;
        assertEquals("InternalSqlScriptUtils.nullSafeFilter(InternalSqlScriptUtils.gt(InternalSqlScriptUtils." +
                operation.name().toLowerCase(Locale.ROOT) + "(params.a0),params.v0))",
            aggFilter.scriptTemplate().toString());
        assertThat(aggFilter.scriptTemplate().params().toString(), startsWith("[{a=max(int){a->"));
        assertThat(aggFilter.scriptTemplate().params().toString(), endsWith(", {v=10}]"));
    }

    public void testGroupByAndHavingWithFunctionOnTopOfAggregation() {
        LogicalPlan p = plan("SELECT keyword, MAX(int) FROM test GROUP BY 1 HAVING ABS(MAX(int)) > 10");
        assertTrue(p instanceof Filter);
        Expression condition = ((Filter) p).condition();
        assertFalse(condition.foldable());
        QueryTranslation translation = QueryTranslator.toQuery(condition, true);
        assertNull(translation.query);
        AggFilter aggFilter = translation.aggFilter;
        assertEquals("InternalSqlScriptUtils.nullSafeFilter(InternalSqlScriptUtils.gt(InternalSqlScriptUtils.abs" +
                "(params.a0),params.v0))",
            aggFilter.scriptTemplate().toString());
        assertThat(aggFilter.scriptTemplate().params().toString(), startsWith("[{a=MAX(int){a->"));
        assertThat(aggFilter.scriptTemplate().params().toString(), endsWith(", {v=10}]"));
    }

<<<<<<< HEAD
    public void testTranslateStAsWktForPoints() {
        LogicalPlan p = plan("SELECT ST_AsWKT(point), ST_AsWKT(shape) FROM test " +
            "WHERE ST_AsWKT(point) = 'point (10 20)'");
        assertThat(p, instanceOf(Project.class));
        assertThat(p.children().get(0), instanceOf(Filter.class));
        Expression condition = ((Filter) p.children().get(0)).condition();
        assertFalse(condition.foldable());
        QueryTranslation translation = QueryTranslator.toQuery(condition, true);
        assertNull(translation.query);
        AggFilter aggFilter = translation.aggFilter;
        assertEquals("InternalSqlScriptUtils.nullSafeFilter(InternalSqlScriptUtils.eq(" +
                "InternalSqlScriptUtils.aswktPoint(InternalSqlScriptUtils.docValue(doc,params.v0))," +
                "params.v1)" +
                ")",
            aggFilter.scriptTemplate().toString());
        assertEquals("[{v=point}, {v=point (10 20)}]", aggFilter.scriptTemplate().params().toString());
    }

    public void testTranslateStAsWktForShapes() {
        LogicalPlan p = plan("SELECT ST_AsWKT(point), ST_AsWKT(shape) FROM test " +
            "WHERE ST_AsWKT(shape) = 'point (10 20)'");
        assertThat(p, instanceOf(Project.class));
        assertThat(p.children().get(0), instanceOf(Filter.class));
        Expression condition = ((Filter) p.children().get(0)).condition();
        assertFalse(condition.foldable());
        QueryTranslation translation = QueryTranslator.toQuery(condition, true);
        assertNull(translation.query);
        AggFilter aggFilter = translation.aggFilter;
        assertEquals("InternalSqlScriptUtils.nullSafeFilter(InternalSqlScriptUtils.eq(" +
                "InternalSqlScriptUtils.aswktShape(InternalSqlScriptUtils.docValue(doc,params.v0))," +
                "params.v1)" +
                ")",
            aggFilter.scriptTemplate().toString());
        assertEquals("[{v=shape}, {v=point (10 20)}]", aggFilter.scriptTemplate().params().toString());
    }

    public void testTranslateStWktToSql() {
        LogicalPlan p = plan("SELECT shape FROM test WHERE ST_WKTToSQL(keyword) = ST_WKTToSQL('point (10 20)')");
        assertThat(p, instanceOf(Project.class));
        assertThat(p.children().get(0), instanceOf(Filter.class));
        Expression condition = ((Filter) p.children().get(0)).condition();
        assertFalse(condition.foldable());
        QueryTranslation translation = QueryTranslator.toQuery(condition, true);
        assertNull(translation.query);
        AggFilter aggFilter = translation.aggFilter;
        assertEquals("InternalSqlScriptUtils.nullSafeFilter(" +
                "InternalSqlScriptUtils.eq(InternalSqlScriptUtils.wktToSql(" +
                "InternalSqlScriptUtils.docValue(doc,params.v0)),params.v1))",
            aggFilter.scriptTemplate().toString());
        assertEquals("[{v=keyword}, {v=point (10.0 20.0)}]", aggFilter.scriptTemplate().params().toString());
=======
    public void testTranslateCoalesce_GroupBy_Painless() {
        LogicalPlan p = plan("SELECT COALESCE(int, 10) FROM test GROUP BY 1");
        assertTrue(p instanceof Aggregate);
        Expression condition = ((Aggregate) p).groupings().get(0);
        assertFalse(condition.foldable());
        QueryTranslator.GroupingContext groupingContext = QueryTranslator.groupBy(((Aggregate) p).groupings());
        assertNotNull(groupingContext);
        ScriptTemplate scriptTemplate = groupingContext.tail.script();
        assertEquals("InternalSqlScriptUtils.coalesce([InternalSqlScriptUtils.docValue(doc,params.v0),params.v1])",
            scriptTemplate.toString());
        assertEquals("[{v=int}, {v=10}]", scriptTemplate.params().toString());
    }

    public void testTranslateNullIf_GroupBy_Painless() {
        LogicalPlan p = plan("SELECT NULLIF(int, 10) FROM test GROUP BY 1");
        assertTrue(p instanceof Aggregate);
        Expression condition = ((Aggregate) p).groupings().get(0);
        assertFalse(condition.foldable());
        QueryTranslator.GroupingContext groupingContext = QueryTranslator.groupBy(((Aggregate) p).groupings());
        assertNotNull(groupingContext);
        ScriptTemplate scriptTemplate = groupingContext.tail.script();
        assertEquals("InternalSqlScriptUtils.nullif(InternalSqlScriptUtils.docValue(doc,params.v0),params.v1)",
            scriptTemplate.toString());
        assertEquals("[{v=int}, {v=10}]", scriptTemplate.params().toString());
    }

    public void testGroupByDateHistogram() {
        LogicalPlan p = plan("SELECT MAX(int) FROM test GROUP BY HISTOGRAM(int, 1000)");
        assertTrue(p instanceof Aggregate);
        Aggregate a = (Aggregate) p;
        List<Expression> groupings = a.groupings();
        assertEquals(1, groupings.size());
        Expression exp = groupings.get(0);
        assertEquals(Histogram.class, exp.getClass());
        Histogram h = (Histogram) exp;
        assertEquals(1000, h.interval().fold());
        Expression field = h.field();
        assertEquals(FieldAttribute.class, field.getClass());
        assertEquals(DataType.INTEGER, field.dataType());
    }

    public void testGroupByHistogram() {
        LogicalPlan p = plan("SELECT MAX(int) FROM test GROUP BY HISTOGRAM(date, INTERVAL 2 YEARS)");
        assertTrue(p instanceof Aggregate);
        Aggregate a = (Aggregate) p;
        List<Expression> groupings = a.groupings();
        assertEquals(1, groupings.size());
        Expression exp = groupings.get(0);
        assertEquals(Histogram.class, exp.getClass());
        Histogram h = (Histogram) exp;
        assertEquals("+2-0", h.interval().fold().toString());
        Expression field = h.field();
        assertEquals(FieldAttribute.class, field.getClass());
        assertEquals(DataType.DATE, field.dataType());
    }
    
    public void testCountAndCountDistinctFolding() {
        PhysicalPlan p = optimizeAndPlan("SELECT COUNT(DISTINCT keyword) dkey, COUNT(keyword) key FROM test");
        assertEquals(EsQueryExec.class, p.getClass());
        EsQueryExec ee = (EsQueryExec) p;
        assertEquals(2, ee.output().size());
        assertThat(ee.output().get(0).toString(), startsWith("dkey{a->"));
        assertThat(ee.output().get(1).toString(), startsWith("key{a->"));
        
        Collection<AggregationBuilder> subAggs = ee.queryContainer().aggs().asAggBuilder().getSubAggregations();
        assertEquals(2, subAggs.size());
        assertTrue(subAggs.toArray()[0] instanceof CardinalityAggregationBuilder);
        assertTrue(subAggs.toArray()[1] instanceof FilterAggregationBuilder);

        CardinalityAggregationBuilder cardinalityKeyword = (CardinalityAggregationBuilder) subAggs.toArray()[0];
        assertEquals("keyword", cardinalityKeyword.field());
        
        FilterAggregationBuilder existsKeyword = (FilterAggregationBuilder) subAggs.toArray()[1];
        assertTrue(existsKeyword.getFilter() instanceof ExistsQueryBuilder);
        assertEquals("keyword", ((ExistsQueryBuilder) existsKeyword.getFilter()).fieldName());
        
        assertThat(ee.queryContainer().aggs().asAggBuilder().toString().replaceAll("\\s+", ""),
                endsWith("{\"filter\":{\"exists\":{\"field\":\"keyword\",\"boost\":1.0}}}}}}"));
    }
    
    public void testAllCountVariantsWithHavingGenerateCorrectAggregations() {
        PhysicalPlan p = optimizeAndPlan("SELECT AVG(int), COUNT(keyword) ln, COUNT(distinct keyword) dln, COUNT(some.dotted.field) fn,"
                + "COUNT(distinct some.dotted.field) dfn, COUNT(*) ccc FROM test GROUP BY bool "
                + "HAVING dln > 3 AND ln > 32 AND dfn > 1 AND fn > 2 AND ccc > 5 AND AVG(int) > 50000");
        assertEquals(EsQueryExec.class, p.getClass());
        EsQueryExec ee = (EsQueryExec) p;
        assertEquals(6, ee.output().size());
        assertThat(ee.output().get(0).toString(), startsWith("AVG(int){a->"));
        assertThat(ee.output().get(1).toString(), startsWith("ln{a->"));
        assertThat(ee.output().get(2).toString(), startsWith("dln{a->"));
        assertThat(ee.output().get(3).toString(), startsWith("fn{a->"));
        assertThat(ee.output().get(4).toString(), startsWith("dfn{a->"));
        assertThat(ee.output().get(5).toString(), startsWith("ccc{a->"));
        
        Collection<AggregationBuilder> subAggs = ee.queryContainer().aggs().asAggBuilder().getSubAggregations();
        assertEquals(5, subAggs.size());
        assertTrue(subAggs.toArray()[0] instanceof AvgAggregationBuilder);
        assertTrue(subAggs.toArray()[1] instanceof FilterAggregationBuilder);
        assertTrue(subAggs.toArray()[2] instanceof CardinalityAggregationBuilder);
        assertTrue(subAggs.toArray()[3] instanceof FilterAggregationBuilder);
        assertTrue(subAggs.toArray()[4] instanceof CardinalityAggregationBuilder);
        
        AvgAggregationBuilder avgInt = (AvgAggregationBuilder) subAggs.toArray()[0];
        assertEquals("int", avgInt.field());
        
        FilterAggregationBuilder existsKeyword = (FilterAggregationBuilder) subAggs.toArray()[1];
        assertTrue(existsKeyword.getFilter() instanceof ExistsQueryBuilder);
        assertEquals("keyword", ((ExistsQueryBuilder) existsKeyword.getFilter()).fieldName());
        
        CardinalityAggregationBuilder cardinalityKeyword = (CardinalityAggregationBuilder) subAggs.toArray()[2];
        assertEquals("keyword", cardinalityKeyword.field());
        
        FilterAggregationBuilder existsDottedField = (FilterAggregationBuilder) subAggs.toArray()[3];
        assertTrue(existsDottedField.getFilter() instanceof ExistsQueryBuilder);
        assertEquals("some.dotted.field", ((ExistsQueryBuilder) existsDottedField.getFilter()).fieldName());
        
        CardinalityAggregationBuilder cardinalityDottedField = (CardinalityAggregationBuilder) subAggs.toArray()[4];
        assertEquals("some.dotted.field", cardinalityDottedField.field());

        assertThat(ee.queryContainer().aggs().asAggBuilder().toString().replaceAll("\\s+", ""),
                endsWith("{\"buckets_path\":{"
                        + "\"a0\":\"" + cardinalityKeyword.getName() + "\","
                        + "\"a1\":\"" + existsKeyword.getName() + "._count\","
                        + "\"a2\":\"" + cardinalityDottedField.getName() + "\","
                        + "\"a3\":\"" + existsDottedField.getName() + "._count\","
                        + "\"a4\":\"_count\","
                        + "\"a5\":\"" + avgInt.getName() + "\"},"
                        + "\"script\":{\"source\":\""
                        + "InternalSqlScriptUtils.nullSafeFilter(InternalSqlScriptUtils.and("
                        +   "InternalSqlScriptUtils.nullSafeFilter(InternalSqlScriptUtils.and("
                        +     "InternalSqlScriptUtils.nullSafeFilter(InternalSqlScriptUtils.and("
                        +       "InternalSqlScriptUtils.nullSafeFilter(InternalSqlScriptUtils.and("
                        +         "InternalSqlScriptUtils.nullSafeFilter(InternalSqlScriptUtils.and("
                        +           "InternalSqlScriptUtils.nullSafeFilter(InternalSqlScriptUtils.gt(params.a0,params.v0)),"
                        +           "InternalSqlScriptUtils.nullSafeFilter(InternalSqlScriptUtils.gt(params.a1,params.v1)))),"
                        +         "InternalSqlScriptUtils.nullSafeFilter(InternalSqlScriptUtils.gt(params.a2,params.v2)))),"
                        +       "InternalSqlScriptUtils.nullSafeFilter(InternalSqlScriptUtils.gt(params.a3,params.v3)))),"
                        +     "InternalSqlScriptUtils.nullSafeFilter(InternalSqlScriptUtils.gt(params.a4,params.v4)))),"
                        +   "InternalSqlScriptUtils.nullSafeFilter(InternalSqlScriptUtils.gt(params.a5,params.v5))))\","
                        + "\"lang\":\"painless\",\"params\":{\"v0\":3,\"v1\":32,\"v2\":1,\"v3\":2,\"v4\":5,\"v5\":50000}},"
                        + "\"gap_policy\":\"skip\"}}}}}"));
>>>>>>> 033e67fa
    }
}<|MERGE_RESOLUTION|>--- conflicted
+++ resolved
@@ -428,7 +428,6 @@
         assertThat(aggFilter.scriptTemplate().params().toString(), endsWith(", {v=10}]"));
     }
 
-<<<<<<< HEAD
     public void testTranslateStAsWktForPoints() {
         LogicalPlan p = plan("SELECT ST_AsWKT(point), ST_AsWKT(shape) FROM test " +
             "WHERE ST_AsWKT(point) = 'point (10 20)'");
@@ -479,7 +478,8 @@
                 "InternalSqlScriptUtils.docValue(doc,params.v0)),params.v1))",
             aggFilter.scriptTemplate().toString());
         assertEquals("[{v=keyword}, {v=point (10.0 20.0)}]", aggFilter.scriptTemplate().params().toString());
-=======
+    }
+
     public void testTranslateCoalesce_GroupBy_Painless() {
         LogicalPlan p = plan("SELECT COALESCE(int, 10) FROM test GROUP BY 1");
         assertTrue(p instanceof Aggregate);
@@ -621,6 +621,5 @@
                         +   "InternalSqlScriptUtils.nullSafeFilter(InternalSqlScriptUtils.gt(params.a5,params.v5))))\","
                         + "\"lang\":\"painless\",\"params\":{\"v0\":3,\"v1\":32,\"v2\":1,\"v3\":2,\"v4\":5,\"v5\":50000}},"
                         + "\"gap_policy\":\"skip\"}}}}}"));
->>>>>>> 033e67fa
     }
 }