--- conflicted
+++ resolved
@@ -5,7 +5,6 @@
  */
 package org.elasticsearch.xpack.sql.querydsl.agg;
 
-import org.elasticsearch.common.time.DateUtils;
 import org.elasticsearch.search.aggregations.bucket.composite.CompositeValuesSourceBuilder;
 import org.elasticsearch.search.aggregations.bucket.composite.DateHistogramValuesSourceBuilder;
 import org.elasticsearch.xpack.sql.expression.gen.script.ScriptTemplate;
@@ -42,11 +41,7 @@
     protected CompositeValuesSourceBuilder<?> createSourceBuilder() {
         return new DateHistogramValuesSourceBuilder(id())
                 .interval(interval)
-<<<<<<< HEAD
-                .timeZone(timeZone.toZoneId());
-=======
-                .timeZone(DateUtils.zoneIdToDateTimeZone(zoneId));
->>>>>>> 7b9ca621
+                .timeZone(zoneId);
     }
 
     @Override
